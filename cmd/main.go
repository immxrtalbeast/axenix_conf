--- conflicted
+++ resolved
@@ -95,16 +95,8 @@
 	if err != nil {
 		return nil, err
 	}
-<<<<<<< HEAD
+
 	db.AutoMigrate(&model.Room{}, &model.Peer{}, &model.User{})
-=======
-
-	if cfg.AutoMigrate == nil || *cfg.AutoMigrate {
-		if err := db.AutoMigrate(&model.Room{}, &model.Peer{}, &model.User{}, &model.ChatMessage{}); err != nil {
-			return nil, err
-		}
-	}
->>>>>>> 13192745
 
 	sqlDB, err := db.DB()
 	if err != nil {
